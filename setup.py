--- conflicted
+++ resolved
@@ -19,10 +19,11 @@
     packages=['thingsboard_gateway', 'thingsboard_gateway.gateway', 'thingsboard_gateway.storage',
               'thingsboard_gateway.tb_client', 'thingsboard_gateway.connectors', 'thingsboard_gateway.connectors.ble',
               'thingsboard_gateway.connectors.mqtt', 'thingsboard_gateway.connectors.opcua', 'thingsboard_gateway.connectors.request',
-              'thingsboard_gateway.connectors.modbus', 'thingsboard_gateway.connectors.can', 'thingsboard_gateway.tb_utility', 'thingsboard_gateway.extensions',
+              'thingsboard_gateway.connectors.modbus', 'thingsboard_gateway.connectors.can', 'thingsboard_gateway.connectors.bacnet',
+              'thingsboard_gateway.connectors.bacnet.bacnet_utilities', 'thingsboard_gateway.tb_utility', 'thingsboard_gateway.extensions',
               'thingsboard_gateway.extensions.mqtt', 'thingsboard_gateway.extensions.modbus', 'thingsboard_gateway.extensions.opcua',
               'thingsboard_gateway.extensions.ble', 'thingsboard_gateway.extensions.serial', 'thingsboard_gateway.extensions.request',
-              'thingsboard_gateway.extensions.can'
+              'thingsboard_gateway.extensions.can', 'thingsboard_gateway.extensions.bacnet'
               ],
     install_requires=[
         'cffi',
@@ -40,13 +41,10 @@
         'simplejson',
         'pyrsistent',
         'requests',
-<<<<<<< HEAD
+        'python-can',
         'bacpypes>=0.18.0'
-=======
-        'python-can'
->>>>>>> aa8757c4
     ],
-    download_url='https://github.com/thingsboard/thingsboard-gateway/archive/2.2.4.2.tar.gz',
+    download_url='https://github.com/thingsboard/thingsboard-gateway/archive/2.2.5.tar.gz',
     entry_points={
         'console_scripts': [
             'thingsboard-gateway = thingsboard_gateway.tb_gateway:daemon'
