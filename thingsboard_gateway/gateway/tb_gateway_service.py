--- conflicted
+++ resolved
@@ -69,11 +69,8 @@
             "modbus": "ModbusConnector",
             "opcua": "OpcUaConnector",
             "ble": "BLEConnector",
-<<<<<<< HEAD
+            "request": "RequestConnector",
             "rest": "RESTConnector",
-=======
-            "request": "RequestConnector",
->>>>>>> 0eaef6e4
         }
         self._implemented_connectors = {}
         self._event_storage_types = {
@@ -228,23 +225,11 @@
                 connector_class = TBUtility.check_and_import(connector["type"], self._default_connectors.get(connector["type"], connector.get("class")))
                 self._implemented_connectors[connector["type"]] = connector_class
                 with open(self._config_dir + connector['configuration'], 'r') as conf_file:
-<<<<<<< HEAD
-                    try:
-                        connector_conf = load(conf_file)
-                        if not self._connectors_configs.get(connector['type']):
-                            self._connectors_configs[connector['type']] = []
-                        connector_conf["name"] = connector["name"]
-                        self._connectors_configs[connector['type']].append({"name": connector["name"], "config": {connector['configuration']: connector_conf}})
-                    except Exception as e:
-                        log.exception(e)
-
-=======
                     connector_conf = load(conf_file)
                     if not self.connectors_configs.get(connector['type']):
                         self.connectors_configs[connector['type']] = []
                     connector_conf["name"] = connector["name"]
                     self.connectors_configs[connector['type']].append({"name": connector["name"], "config": {connector['configuration']: connector_conf}})
->>>>>>> 0eaef6e4
             except Exception as e:
                 log.error("Error on loading connector:")
                 log.exception(e)
@@ -266,25 +251,6 @@
                             connector.close()
 
     def send_to_storage(self, connector_name, data):
-<<<<<<< HEAD
-        self._send_to_storage(connector_name, data)
-
-    def _send_to_storage(self, connector_name, data):
-        try:
-            if not connector_name == self.name:
-                if not TBUtility.validate_converted_data(data):
-                    log.error("Data from %s connector is invalid.", connector_name)
-                    return
-                if data["deviceName"] not in self.get_devices():
-                    self.add_device(data["deviceName"],
-                                    {"connector": self.available_connectors[connector_name]}, wait_for_publish=True)
-                if not self.__connector_incoming_messages.get(connector_name):
-                    self.__connector_incoming_messages[connector_name] = 0
-                else:
-                    self.__connector_incoming_messages[connector_name] += 1
-        except Exception as e:
-            log.exception(e)
-=======
         if not connector_name == self.name:
             if not TBUtility.validate_converted_data(data):
                 log.error("Data from %s connector is invalid.", connector_name)
@@ -296,7 +262,6 @@
                 self.__connector_incoming_messages[connector_name] = 0
             else:
                 self.__connector_incoming_messages[connector_name] += 1
->>>>>>> 0eaef6e4
 
         telemetry = {}
         telemetry_with_ts = []
