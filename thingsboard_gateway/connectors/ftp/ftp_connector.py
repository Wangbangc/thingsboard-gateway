#     Copyright 2022. ThingsBoard
#
#     Licensed under the Apache License, Version 2.0 (the "License");
#     you may not use this file except in compliance with the License.
#     You may obtain a copy of the License at
#
#         http://www.apache.org/licenses/LICENSE-2.0
#
#     Unless required by applicable law or agreed to in writing, software
#     distributed under the License is distributed on an "AS IS" BASIS,
#     WITHOUT WARRANTIES OR CONDITIONS OF ANY KIND, either express or implied.
#     See the License for the specific language governing permissions and
#     limitations under the License.

import io
import re
from ftplib import FTP, FTP_TLS
from queue import Queue
from random import choice
from re import fullmatch
from string import ascii_lowercase
from threading import Thread
from time import perf_counter as timer, sleep

import simplejson

from thingsboard_gateway.connectors.ftp.file import File
from thingsboard_gateway.connectors.ftp.ftp_uplink_converter import FTPUplinkConverter
from thingsboard_gateway.connectors.ftp.path import Path
from thingsboard_gateway.gateway.statistics_service import StatisticsService
from thingsboard_gateway.tb_utility.tb_utility import TBUtility
from thingsboard_gateway.tb_utility.tb_logger import init_logger

try:
    from requests import Timeout, request
except ImportError:
    print("Requests library not found - installing...")
    TBUtility.install_package("requests")
    from requests import Timeout, request

from thingsboard_gateway.connectors.connector import Connector


class FTPConnector(Connector, Thread):
    def __init__(self, gateway, config, connector_type):
        super().__init__()
        self.statistics = {'MessagesReceived': 0,
                           'MessagesSent': 0}
        self.__config = config
        self._connector_type = connector_type
        self.__gateway = gateway
        self.security = {**self.__config['security']} if self.__config['security']['type'] == 'basic' else {
            'username': 'anonymous', "password": 'anonymous@'}
        self.__tls_support = self.__config.get("TLSSupport", False)
        self.setName(self.__config.get("name", "".join(choice(ascii_lowercase) for _ in range(5))))
        self.__log = init_logger(self.__gateway, self.name, self.__config.get('logLevel', 'INFO'))
        self.daemon = True
        self.__stopped = False
        self.__requests_in_progress = []
        self.__convert_queue = Queue(1000000)
        self.__attribute_updates = []
        self.__fill_attributes_update()
        self._connected = False
        self.__rpc_requests = []
        self.start_time = timer()
        self.__fill_rpc_requests()
        self.host = self.__config['host']
        self.port = self.__config.get('port', 21)
        self.__ftp = FTP_TLS if self.__tls_support else FTP
        self.paths = [
            Path(
                path=obj['path'],
                read_mode=obj['readMode'],
                telemetry=obj['timeseries'],
                device_name=obj['devicePatternName'],
                attributes=obj['attributes'],
                txt_file_data_view=obj.get('txtFileDataView', 'TABLE'),
                with_sorting_files=obj.get('with_sorting_files', True),
                poll_period=obj.get('pollPeriod', 60),
                max_size=obj.get('maxFileSize', 5),
                delimiter=obj.get('delimiter', ','),
                device_type=obj.get('devicePatternType', 'Device')
                )
            for obj in self.__config['paths']
            ]

    def open(self):
        self.__stopped = False
        self.start()

    def run(self):
        try:
            with self.__ftp() as ftp:
                self.__connect(ftp)

                for path in self.paths:
                    path.find_files(ftp)

                while True:
                    sleep(.2)
                    self.__process_paths(ftp)
                    if self.__stopped:
                        break

        except Exception as e:
            self.__log.exception(e)
            try:
                self.close()
            except Exception as e:
                self.__log.exception(e)
        while True:
            if self.__stopped:
                break

    def __connect(self, ftp):
        try:
            ftp.connect(self.host, self.port)

            if isinstance(ftp, FTP_TLS):
                ftp.sendcmd('USER ' + self.security['username'])
                ftp.sendcmd('PASS ' + self.security['password'])
                ftp.prot_p()
                self.__log.info('Data protection level set to "private"')
            else:
                ftp.login(self.security['username'], self.security['password'])

        except Exception as e:
            self.__log.error(e)
            sleep(10)
        else:
            self._connected = True
            self.__log.info('Connected to FTP server')

    def __process_paths(self, ftp):
        for path in self.paths:
            time_point = timer()
            if time_point - path.last_polled_time >= path.poll_period or path.last_polled_time == 0:
                configuration = path.config
                converter = FTPUplinkConverter(configuration, self.__log)
                path.last_polled_time = time_point

                if '*' in path.path:
                    path.find_files(ftp)

                for file in path.files:
                    current_hash = file.get_current_hash(ftp)
                    if ((file.has_hash() and current_hash != file.hash)
                            or not file.has_hash()) and file.check_size_limit(ftp):
                        file.set_new_hash(current_hash)

                        handle_stream = io.BytesIO()

                        ftp.retrbinary('RETR ' + file.path_to_file, handle_stream.write)

                        handled_str = str(handle_stream.getvalue(), 'UTF-8')
                        handled_array = handled_str.split('\n')

                        convert_conf = {'file_ext': file.path_to_file.split('.')[-1]}

                        if convert_conf['file_ext'] == 'json':
                            json_data = simplejson.loads(handled_str)
                            if isinstance(json_data, list):
                                for obj in json_data:
                                    converted_data = converter.convert(convert_conf, obj)
<<<<<<< HEAD
                                    self.__gateway.send_to_storage(self.getName(), converted_data)
                                    self.statistics['MessagesSent'] = self.statistics['MessagesSent'] + 1
                                    self.__log.debug("Data to ThingsBoard: %s", converted_data)
                            else:
                                converted_data = converter.convert(convert_conf, json_data)
                                self.__gateway.send_to_storage(self.getName(), converted_data)
                                self.statistics['MessagesSent'] = self.statistics['MessagesSent'] + 1
                                self.__log.debug("Data to ThingsBoard: %s", converted_data)
=======
                                    self.__send_data(converted_data)
                            else:
                                converted_data = converter.convert(convert_conf, json_data)
                                self.__send_data(converted_data)
>>>>>>> a33115ae
                        else:
                            cursor = file.cursor or 0

                            for (index, line) in enumerate(handled_array):
                                if index == 0 and not path.txt_file_data_view == 'SLICED':
                                    convert_conf['headers'] = line.split(path.delimiter)
                                else:
                                    if file.read_mode == File.ReadMode.PARTIAL and index >= cursor:
                                        converted_data = converter.convert(convert_conf, line)
                                        if index + 1 == len(handled_array):
                                            file.cursor = index
                                    else:
                                        converted_data = converter.convert(convert_conf, line)

<<<<<<< HEAD
                                    self.__gateway.send_to_storage(self.getName(), converted_data)
                                    self.statistics['MessagesSent'] = self.statistics['MessagesSent'] + 1
                                    self.__log.debug("Data to ThingsBoard: %s", converted_data)
=======
                                    self.__send_data(converted_data)
>>>>>>> a33115ae

                        handle_stream.close()

    def __send_data(self, converted_data):
        if converted_data:
            self.__gateway.send_to_storage(self.getName(), converted_data)
            self.statistics['MessagesSent'] = self.statistics['MessagesSent'] + 1
            log.debug("Data to ThingsBoard: %s", converted_data)

    def close(self):
        self.__stopped = True
        self.__log.__del__()

    def get_name(self):
        return self.name

    def get_type(self):
        return self._connector_type

    def is_connected(self):
        return self._connected

    def __fill_attributes_update(self):
        for attribute_request in self.__config.get('attributeUpdates', []):
            self.__attribute_updates.append(attribute_request)

    @staticmethod
    def __is_json(data):
        try:
            simplejson.loads(data)
        except ValueError:
            return False
        return True

    @StatisticsService.CollectAllReceivedBytesStatistics(start_stat_type='allReceivedBytesFromTB')
    def on_attributes_update(self, content):
        try:
            for attribute_request in self.__attribute_updates:
                if fullmatch(attribute_request["deviceNameFilter"], content["device"]):
                    attribute_key, attribute_value = content['data'].popitem()

                    path_str = attribute_request['path'].replace('${attributeKey}', attribute_key).replace(
                        '${attributeValue}', attribute_value)
                    path = Path(path=path_str, device_name=content['device'], attributes=[], telemetry=[],
                                delimiter=',', txt_file_data_view='')

                    data_expression = attribute_request['valueExpression'].replace('${attributeKey}', attribute_key).replace(
                        '${attributeValue}', attribute_value)

                    with self.__ftp() as ftp:
                        self.__connect(ftp)
                        path.find_files(ftp)
                        for file in path.files:
                            if file.path_to_file.split('.')[-1] == 'json':
                                json_data = data_expression.replace("'", '"')
                                if self.__is_json(json_data):
                                    io_stream = io.BytesIO(str.encode(json_data))
                                    ftp.storbinary('STOR ' + file.path_to_file, io_stream)
                                    io_stream.close()
                                else:
                                    self.__log.error('Invalid json data')
                            else:
                                if attribute_request['writingMode'] == 'OVERRIDE':
                                    io_stream = self._get_io_stream(data_expression)
                                    ftp.storbinary('STOR ' + file.path_to_file, io_stream)
                                    io_stream.close()
                                else:
                                    handle_stream = io.BytesIO()
                                    ftp.retrbinary('RETR ' + file.path_to_file, handle_stream.write)
                                    converted_data = str(handle_stream.getvalue(), 'UTF-8')
                                    handle_stream.close()

                                    io_stream = io.BytesIO(str.encode(str(converted_data + '\n' + data_expression)))
                                    ftp.storbinary('STOR ' + file.path_to_file, io_stream)
                                    io_stream.close()

        except Exception as e:
            self.__log.exception(e)

    @StatisticsService.CollectAllReceivedBytesStatistics('allBytesSentToDevices')
    def _get_io_stream(self, data_expression):
        return io.BytesIO(str.encode(data_expression))

    def __fill_rpc_requests(self):
        for rpc_request in self.__config.get("serverSideRpc", []):
            self.__rpc_requests.append(rpc_request)

    @StatisticsService.CollectAllReceivedBytesStatistics(start_stat_type='allReceivedBytesFromTB')
    def server_side_rpc_handler(self, content):
        try:
            for rpc_request in self.__rpc_requests:
                if fullmatch(rpc_request['deviceNameFilter'], content['device']) and fullmatch(
                        rpc_request['methodFilter'], content['data']['method']):
                    with self.__ftp() as ftp:
                        if not self._connected:
                            self.__connect(ftp)

                        converted_data = None
                        success_sent = None
                        if content['data']['method'] == 'write':
                            try:
                                arr = re.sub("'", '', content['data']['params']).split(';')
                                io_stream = self._get_io_stream(arr[1])
                                ftp.storbinary('STOR ' + arr[0], io_stream)
                                io_stream.close()
                                success_sent = True
                            except Exception as e:
                                self.__log.error(e)
                                converted_data = '{"error": "' + str(e) + '"}'
                        else:
                            handle_stream = io.BytesIO()
                            ftp.retrbinary('RETR ' + content['data']['params'], handle_stream.write)
                            converted_data = str(handle_stream.getvalue(), 'UTF-8')
                            handle_stream.close()

                        self.__gateway.send_rpc_reply(device=content["device"], req_id=content["data"]["id"],
                                                      success_sent=success_sent, content=converted_data)
        except Exception as e:
            self.__log.exception(e)

    def get_config(self):
        return self.__config<|MERGE_RESOLUTION|>--- conflicted
+++ resolved
@@ -162,21 +162,10 @@
                             if isinstance(json_data, list):
                                 for obj in json_data:
                                     converted_data = converter.convert(convert_conf, obj)
-<<<<<<< HEAD
-                                    self.__gateway.send_to_storage(self.getName(), converted_data)
-                                    self.statistics['MessagesSent'] = self.statistics['MessagesSent'] + 1
-                                    self.__log.debug("Data to ThingsBoard: %s", converted_data)
-                            else:
-                                converted_data = converter.convert(convert_conf, json_data)
-                                self.__gateway.send_to_storage(self.getName(), converted_data)
-                                self.statistics['MessagesSent'] = self.statistics['MessagesSent'] + 1
-                                self.__log.debug("Data to ThingsBoard: %s", converted_data)
-=======
                                     self.__send_data(converted_data)
                             else:
                                 converted_data = converter.convert(convert_conf, json_data)
                                 self.__send_data(converted_data)
->>>>>>> a33115ae
                         else:
                             cursor = file.cursor or 0
 
@@ -191,13 +180,7 @@
                                     else:
                                         converted_data = converter.convert(convert_conf, line)
 
-<<<<<<< HEAD
-                                    self.__gateway.send_to_storage(self.getName(), converted_data)
-                                    self.statistics['MessagesSent'] = self.statistics['MessagesSent'] + 1
-                                    self.__log.debug("Data to ThingsBoard: %s", converted_data)
-=======
                                     self.__send_data(converted_data)
->>>>>>> a33115ae
 
                         handle_stream.close()
 
@@ -205,7 +188,7 @@
         if converted_data:
             self.__gateway.send_to_storage(self.getName(), converted_data)
             self.statistics['MessagesSent'] = self.statistics['MessagesSent'] + 1
-            log.debug("Data to ThingsBoard: %s", converted_data)
+            self.__log.debug("Data to ThingsBoard: %s", converted_data)
 
     def close(self):
         self.__stopped = True
