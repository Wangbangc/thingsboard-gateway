/**
 * Copyright © 2017 The Thingsboard Authors
 *
 * Licensed under the Apache License, Version 2.0 (the "License");
 * you may not use this file except in compliance with the License.
 * You may obtain a copy of the License at
 *
 *     http://www.apache.org/licenses/LICENSE-2.0
 *
 * Unless required by applicable law or agreed to in writing, software
 * distributed under the License is distributed on an "AS IS" BASIS,
 * WITHOUT WARRANTIES OR CONDITIONS OF ANY KIND, either express or implied.
 * See the License for the specific language governing permissions and
 * limitations under the License.
 */
package org.thingsboard.gateway.util.converter;

import com.jayway.jsonpath.DocumentContext;
import com.jayway.jsonpath.JsonPath;
import lombok.Data;
import lombok.EqualsAndHashCode;
import lombok.extern.slf4j.Slf4j;
import org.springframework.util.StringUtils;
import org.thingsboard.gateway.service.data.DeviceData;
import org.thingsboard.gateway.util.converter.transformer.DataValueTransformer;
import org.thingsboard.server.common.data.kv.*;

import java.text.ParseException;
import java.text.SimpleDateFormat;
import java.util.ArrayList;
import java.util.List;
import java.util.concurrent.ConcurrentHashMap;

/**
 * Created by ashvayka on 15.05.17.
 */
@Data
@EqualsAndHashCode(callSuper = true)
@Slf4j
public class BasicJsonConverter extends AbstractJsonConverter {

    protected String filterExpression;
    protected String deviceNameJsonExpression;
    protected String deviceTypeJsonExpression;
    protected List<AttributesMapping> attributes;
    protected List<TimeseriesMapping> timeseries;
    private ConcurrentHashMap<String, SimpleDateFormat> formatters = new ConcurrentHashMap<>();

    public DeviceData parseBody(String body) {
        try {
            return parseDeviceData(JsonPath.parse(body));
        } catch (Exception e) {
            log.error("Exception occurred while parsing json request body [{}]", body, e);
            throw new RuntimeException(e);
        }
    }

    protected DeviceData parseDeviceData(DocumentContext document) throws ParseException {
        long ts = System.currentTimeMillis();
        String deviceName = eval(document, deviceNameJsonExpression);
        String deviceType = null;
        if (!StringUtils.isEmpty(deviceTypeJsonExpression)) {
            deviceType = eval(document, deviceTypeJsonExpression);
        }
        if (!StringUtils.isEmpty(deviceName)) {
            List<KvEntry> attrData = getKvEntries(document, attributes);
            List<TsKvEntry> tsData = getTsKvEntries(document, timeseries, ts);
            return new DeviceData(deviceName, deviceType, attrData, tsData);
        } else {
            return null;
        }
    }

    protected List<TsKvEntry> getTsKvEntries(DocumentContext document, List<? extends TimeseriesMapping> mappings, long defaultTs) throws ParseException {
        List<TsKvEntry> result = new ArrayList<>();
        if (mappings != null) {
            for (TransformerKVMapping mapping : mappings) {
                String key = eval(document, mapping.getKey());
                String strVal = eval(document, mapping.getValue());
                if(mapping.getValue().equals(strVal)){
<<<<<<< HEAD
                    //取值错误，跳过这个数据
=======
                    //if no value is taken, mapping is returned.
                    //it solves the problem of updating data by passing only one telemetry data.
>>>>>>> ac97fe56
                    continue;
                }
                long ts = defaultTs;
                if (!StringUtils.isEmpty(mapping.getTs())) {
                    String tsVal = eval(document, mapping.getTs());
                    if (!StringUtils.isEmpty(mapping.getTsFormat())) {
                        SimpleDateFormat formatter = formatters.computeIfAbsent(mapping.getTsFormat(), SimpleDateFormat::new);
                        ts = formatter.parse(tsVal).getTime();
                    } else {
                        ts = Long.parseLong(tsVal);
                    }
                }
                DataValueTransformer transformer = mapping.getTransformer();
                if (transformer != null && transformer.isApplicable(strVal)) {
                    result.add(new BasicTsKvEntry(ts, getKvEntry(mapping, key, strVal, transformer)));
                } else if (transformer == null) {
                    result.add(new BasicTsKvEntry(ts, getKvEntry(mapping, key, strVal)));
                }
            }
        }
        return result;
    }

    protected List<KvEntry> getKvEntries(DocumentContext document, List<? extends TransformerKVMapping> mappings) {
        List<KvEntry> result = new ArrayList<>();
        if (mappings != null) {
            for (TransformerKVMapping mapping : mappings) {
                String key = eval(document, mapping.getKey());
                String strVal = eval(document, mapping.getValue());
                if(mapping.getValue().equals(strVal)){
<<<<<<< HEAD
                    //取值错误，跳过这个数据
=======
                    //if no value is taken, mapping is returned.
                    //it solves the problem of updating data by passing only one telemetry data.
>>>>>>> ac97fe56
                    continue;
                }
                DataValueTransformer transformer = mapping.getTransformer();
                if (transformer != null && transformer.isApplicable(strVal)) {
                    result.add(getKvEntry(mapping, key, strVal, transformer));
                } else if (transformer == null) {
                    KvEntry kvEntry = getKvEntry(mapping, key, strVal);
                    if (kvEntry != null) {
                        result.add(getKvEntry(mapping, key, strVal));
                    }
                }
            }
        }
        return result;
    }

    private BasicKvEntry getKvEntry(TransformerKVMapping mapping, String key, String strVal, DataValueTransformer transformer) {
        try {
            switch (mapping.getType().getDataType()) {
                case STRING:
                    return new StringDataEntry(key, transformer.transformToString(strVal));
                case BOOLEAN:
                    return new BooleanDataEntry(key, transformer.transformToBoolean(strVal));
                case DOUBLE:
                    return new DoubleDataEntry(key, transformer.transformToDouble(strVal));
                case LONG:
                    return new LongDataEntry(key, transformer.transformToLong(strVal));
            }
        } catch (Exception e) {
            log.error("Transformer [{}] can't be applied to field with key [{}] and value [{}]",
                    transformer.getClass().getSimpleName(), key, strVal);
            throw e;
        }
        log.error("No mapping found for data type [{}]", mapping.getType().getDataType());
        throw new IllegalArgumentException("No mapping found for data type [" + mapping.getType().getDataType() + "]");
    }

    private BasicKvEntry getKvEntry(TransformerKVMapping mapping, String key, String strVal) {
        if (strVal == null) {
            return null;
        }
        switch (mapping.getType().getDataType()) {
            case STRING:
                return new StringDataEntry(key, strVal);
            case BOOLEAN:
                return new BooleanDataEntry(key, Boolean.valueOf(strVal));
            case DOUBLE:
                return new DoubleDataEntry(key, Double.valueOf(strVal));
            case LONG:
                return new LongDataEntry(key, Long.valueOf(strVal));
        }
        log.error("No mapping found for data type [{}]", mapping.getType().getDataType());
        throw new IllegalArgumentException("No mapping found for data type [" + mapping.getType().getDataType() + "]");
    }

}<|MERGE_RESOLUTION|>--- conflicted
+++ resolved
@@ -78,12 +78,8 @@
                 String key = eval(document, mapping.getKey());
                 String strVal = eval(document, mapping.getValue());
                 if(mapping.getValue().equals(strVal)){
-<<<<<<< HEAD
-                    //取值错误，跳过这个数据
-=======
                     //if no value is taken, mapping is returned.
                     //it solves the problem of updating data by passing only one telemetry data.
->>>>>>> ac97fe56
                     continue;
                 }
                 long ts = defaultTs;
@@ -114,12 +110,8 @@
                 String key = eval(document, mapping.getKey());
                 String strVal = eval(document, mapping.getValue());
                 if(mapping.getValue().equals(strVal)){
-<<<<<<< HEAD
-                    //取值错误，跳过这个数据
-=======
                     //if no value is taken, mapping is returned.
                     //it solves the problem of updating data by passing only one telemetry data.
->>>>>>> ac97fe56
                     continue;
                 }
                 DataValueTransformer transformer = mapping.getTransformer();
